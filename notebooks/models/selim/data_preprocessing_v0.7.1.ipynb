{
 "cells": [
  {
   "cell_type": "code",
<<<<<<< HEAD
   "execution_count": 2,
=======
   "execution_count": 1,
>>>>>>> dc543d71
   "metadata": {},
   "outputs": [],
   "source": [
    "import pandas as pd\n",
    "import os\n",
    "from ast import literal_eval\n",
    "from tqdm import tqdm\n",
    "import numpy as np"
   ]
  },
  {
   "cell_type": "code",
<<<<<<< HEAD
   "execution_count": 3,
=======
   "execution_count": 2,
>>>>>>> dc543d71
   "metadata": {},
   "outputs": [],
   "source": [
    "DATA_PATH = os.path.join(\n",
    "    '..', '..', '..', \"data\", \"frameworks_data\", 'data_v0.7.1'\n",
    ")"
   ]
  },
  {
   "cell_type": "code",
<<<<<<< HEAD
   "execution_count": 5,
=======
   "execution_count": 3,
>>>>>>> dc543d71
   "metadata": {},
   "outputs": [
    {
     "name": "stderr",
     "output_type": "stream",
     "text": [
<<<<<<< HEAD
      "/home/nico/anaconda3/envs/pp/lib/python3.8/site-packages/IPython/core/interactiveshell.py:3331: DtypeWarning: Columns (5) have mixed types.Specify dtype option on import or set low_memory=False.\n",
      "  exec(code_obj, self.user_global_ns, self.user_ns)\n"
=======
      "/home/selim/anaconda3/lib/python3.8/site-packages/IPython/core/interactiveshell.py:3146: DtypeWarning: Columns (5) have mixed types.Specify dtype option on import or set low_memory=False.\n",
      "  has_raised = await self.run_ast_nodes(code_ast.body, cell_name,\n"
>>>>>>> dc543d71
     ]
    }
   ],
   "source": [
    "full_data = pd.read_csv(os.path.join(DATA_PATH, 'full_dataset_with_translations.csv'))\n",
    "test_data = pd.read_csv(os.path.join(DATA_PATH, 'test_v0.7.1.csv'))\n",
    "modified_age = pd.concat([\n",
    "    pd.read_csv(os.path.join(DATA_PATH, 'train_v0.7.1_gender_snorkel.csv')),\n",
    "    pd.read_csv(os.path.join(DATA_PATH, 'val_v0.7.1_gender_snorkel.csv'))\n",
    "])"
   ]
  },
  {
   "cell_type": "code",
<<<<<<< HEAD
   "execution_count": 6,
=======
   "execution_count": null,
   "metadata": {},
   "outputs": [],
   "source": []
  },
  {
   "cell_type": "code",
   "execution_count": 4,
   "metadata": {},
   "outputs": [],
   "source": [
    "full_data = pd.merge(\n",
    "    right=full_data,\n",
    "    left=modified_age,\n",
    "    on='entry_id',\n",
    "    how='right'\n",
    ")"
   ]
  },
  {
   "cell_type": "code",
   "execution_count": 5,
   "metadata": {},
   "outputs": [
    {
     "data": {
      "text/plain": [
       "Index(['entry_id', 'gender_snorkel', 'excerpt', 'analysis_framework_id',\n",
       "       'lead_id', 'project_id', 'verified', 'sectors', 'subpillars_2d',\n",
       "       'subpillars_1d', 'geo_location', 'specific_needs_groups', 'severity',\n",
       "       'info_date', 'reliability', 'affected_groups_level_0',\n",
       "       'affected_groups_level_1', 'affected_groups_level_2',\n",
       "       'affected_groups_level_3', 'age', 'gender', 'source_type', 'url',\n",
       "       'website', 'lang', 'translation_en', 'translation_fr',\n",
       "       'translation_es'],\n",
       "      dtype='object')"
      ]
     },
     "execution_count": 5,
     "metadata": {},
     "output_type": "execute_result"
    }
   ],
   "source": [
    "full_data.columns"
   ]
  },
  {
   "cell_type": "code",
   "execution_count": 6,
   "metadata": {},
   "outputs": [],
   "source": [
    "full_data['sectors'] = full_data.sectors.apply(\n",
    "    lambda x: [item for item in literal_eval(x) if item !='NOT_MAPPED']\n",
    ")\n",
    "full_data['subpillars_2d'] = full_data.subpillars_2d.apply(\n",
    "    lambda x: [item for item in literal_eval(x) if item !='NOT_MAPPED']\n",
    ")\n",
    "full_data['subpillars_1d'] = full_data.subpillars_1d.apply(\n",
    "    lambda x: [item for item in literal_eval(x) if item !='NOT_MAPPED']\n",
    ")"
   ]
  },
  {
   "cell_type": "code",
   "execution_count": 7,
>>>>>>> dc543d71
   "metadata": {},
   "outputs": [],
   "source": [
    "full_data['present_prim_tags'] = full_data.apply(\n",
    "    lambda x: [column for column in ['sectors','subpillars_2d', 'subpillars_1d'] if len(x[column])>0], axis=1\n",
    "               )"
   ]
  },
  {
   "cell_type": "code",
<<<<<<< HEAD
   "execution_count": 7,
=======
   "execution_count": 8,
   "metadata": {},
   "outputs": [
    {
     "data": {
      "text/plain": [
       "0.9515859449192783"
      ]
     },
     "execution_count": 8,
     "metadata": {},
     "output_type": "execute_result"
    }
   ],
   "source": [
    "#prop of positive examples in that\n",
    "full_data['present_prim_tags'].apply(lambda x: len(x)>0).sum() / full_data.shape[0]"
   ]
  },
  {
   "cell_type": "code",
   "execution_count": 9,
>>>>>>> dc543d71
   "metadata": {},
   "outputs": [],
   "source": [
    "full_data['pillars_1d'] = full_data.subpillars_1d.apply(\n",
    "    lambda x: list(np.unique([item.split('->')[0] for item in x]))\n",
    "               )"
   ]
  },
  {
   "cell_type": "code",
<<<<<<< HEAD
   "execution_count": 8,
=======
   "execution_count": 10,
>>>>>>> dc543d71
   "metadata": {},
   "outputs": [],
   "source": [
    "full_data['pillars_2d'] = full_data.subpillars_2d.apply(\n",
    "    lambda x: list(np.unique([item.split('->')[0] for item in x]))\n",
    "               )"
   ]
  },
  {
   "cell_type": "code",
<<<<<<< HEAD
   "execution_count": 9,
=======
   "execution_count": 11,
>>>>>>> dc543d71
   "metadata": {},
   "outputs": [],
   "source": [
    "full_data['subpillars_2d_part1'] = full_data.subpillars_2d.apply(\n",
    "    lambda x: [\n",
    "        item for item in x if item in [\n",
    "            'Humanitarian Conditions->Living Standards',\n",
    "             'Humanitarian Conditions->Physical And Mental Well Being',\n",
    "             'Impact->Impact On Systems, Services And Networks',\n",
    "             'Capacities & Response->International Response',\n",
    "             'Impact->Driver/Aggravating Factors',\n",
    "             'Impact->Impact On People',\n",
    "             'At Risk->Risk And Vulnerabilities'\n",
    "        ]\n",
    "    ]\n",
    ")"
   ]
  },
  {
   "cell_type": "code",
<<<<<<< HEAD
   "execution_count": 10,
=======
   "execution_count": 12,
>>>>>>> dc543d71
   "metadata": {},
   "outputs": [],
   "source": [
    "full_data['subpillars_2d_part2'] = full_data.subpillars_2d.apply(\n",
    "    lambda x: [\n",
    "        item for item in x if item in [\n",
    "            'Capacities & Response->National Response',\n",
    "             'Priority Interventions->Expressed By Humanitarian Staff',\n",
    "             'Humanitarian Conditions->Coping Mechanisms',\n",
    "             'Capacities & Response->Number Of People Reached/Response Gaps',\n",
    "             'Priority Needs->Expressed By Population',\n",
    "             'Impact->Number Of People Affected',\n",
    "             'Priority Needs->Expressed By Humanitarian Staff',\n",
    "             'Humanitarian Conditions->Number Of People In Need',\n",
    "             'Priority Interventions->Expressed By Population',\n",
    "             'Capacities & Response->Local Response', \n",
    "             'At Risk->Number Of People At Risk'\n",
    "        ]\n",
    "    ]\n",
    ")"
   ]
  },
  {
   "cell_type": "code",
<<<<<<< HEAD
   "execution_count": 11,
=======
   "execution_count": 13,
>>>>>>> dc543d71
   "metadata": {},
   "outputs": [],
   "source": [
    "full_data['subpillars_1d_part1'] = full_data.subpillars_1d.apply(\n",
    "    lambda x: [\n",
    "        item for item in x if item in [\n",
    "            'Displacement->Type/Numbers/Movements',\n",
    "             'Context->Security & Stability', \n",
    "             'Covid-19->Restriction Measures', \n",
    "             'Covid-19->Cases', \n",
    "             'Context->Economy', \n",
    "             'Shock/Event->Hazard & Threats', \n",
    "             'Casualties->Dead', \n",
    "             'Covid-19->Deaths', \n",
    "             'Context->Demography',\n",
    "             'Displacement->Local Integration'\n",
    "        ]\n",
    "    ]\n",
    ")"
   ]
  },
  {
   "cell_type": "code",
<<<<<<< HEAD
   "execution_count": 12,
=======
   "execution_count": 14,
>>>>>>> dc543d71
   "metadata": {},
   "outputs": [],
   "source": [
    "full_data['subpillars_1d_part2'] = full_data.subpillars_1d.apply(\n",
    "    lambda x: [\n",
    "        item for item in x if item in [\n",
    "            'Context->Legal & Policy', \n",
    "             'Context->Politics', \n",
    "             'Displacement->Push Factors', \n",
    "             'Covid-19->Vaccination', \n",
    "             'Shock/Event->Underlying/Aggravating Factors', \n",
    "             'Context->Socio Cultural', \n",
    "             'Humanitarian Access->Physical Constraints', \n",
    "             'Covid-19->Testing', \n",
    "             'Shock/Event->Type And Characteristics', \n",
    "             'Context->Environment', \n",
    "             'Humanitarian Access->Relief To Population'\n",
    "        ]\n",
    "    ]\n",
    ")"
   ]
  },
  {
   "cell_type": "code",
<<<<<<< HEAD
   "execution_count": 13,
=======
   "execution_count": 15,
>>>>>>> dc543d71
   "metadata": {},
   "outputs": [],
   "source": [
    "full_data['subpillars_1d_part3'] = full_data.subpillars_1d.apply(\n",
    "    lambda x: [\n",
    "        item for item in x if item in [\n",
    "            'Information And Communication->Information Challenges And Barriers', \n",
    "             'Information And Communication->Communication Means And Preferences', \n",
    "             'Information And Communication->Knowledge And Info Gaps (Pop)',\n",
    "             'Casualties->Missing', \n",
    "             'Humanitarian Access->Population To Relief', \n",
    "             'Displacement->Pull Factors', \n",
    "             'Covid-19->Hospitalization & Care', \n",
    "             'Displacement->Intentions', \n",
    "             'Covid-19->Contact Tracing', \n",
    "             'Casualties->Injured', \n",
    "             'Information And Communication->Knowledge And Info Gaps (Hum)', \n",
    "             'Humanitarian Access->Number Of People Facing Humanitarian Access Constraints/Humanitarian Access Gaps'\n",
    "        ]\n",
    "    ]\n",
    ")"
   ]
  },
  {
   "cell_type": "code",
<<<<<<< HEAD
   "execution_count": 14,
=======
   "execution_count": 16,
   "metadata": {},
   "outputs": [],
   "source": [
    "def custom_eval(x):\n",
    "    if str(x)=='nan':\n",
    "        return []\n",
    "    if type(x)==list:\n",
    "        return x\n",
    "    else:\n",
    "        return literal_eval(x)\n",
    "    \n",
    "full_data['affected_groups'] = full_data['affected_groups_level_0']"
   ]
  },
  {
   "cell_type": "code",
   "execution_count": 17,
   "metadata": {},
   "outputs": [],
   "source": [
    "full_data['age'] = full_data.age.apply(custom_eval)\n",
    "full_data['gender'] = full_data.gender.apply(custom_eval)\n",
    "full_data['gender_snorkel'] = full_data.gender_snorkel.apply(custom_eval)\n",
    "full_data['specific_needs_groups'] = full_data.specific_needs_groups.apply(custom_eval)"
   ]
  },
  {
   "cell_type": "code",
   "execution_count": 18,
   "metadata": {},
   "outputs": [],
   "source": [
    "full_data['present_sec_tags'] = full_data.apply(\n",
    "    lambda x: [column for column in [\n",
    "        'specific_needs_groups',\n",
    "        'affected_groups', \n",
    "        'age',\n",
    "        'gender_snorkel',\n",
    "        'gender'] if len(custom_eval(x[column]))>0], axis=1\n",
    "               )\n"
   ]
  },
  {
   "cell_type": "code",
   "execution_count": 19,
   "metadata": {},
   "outputs": [],
   "source": [
    "affected_groups_level_2_3_merger = {\n",
    "    'Asylum Seekers': 'Displaced->Asylum Seekers', \n",
    "    'Host': 'Non Displaced->Host', \n",
    "    'Non Host': 'Non Displaced->Non Host',\n",
    "    'IDP': 'Displaced->IDP', \n",
    "    'In Transit': 'Displaced->In Transit', \n",
    "    'Migrants': 'Displaced->Migrants',\n",
    "    'NOT_MAPPED': 'NOT_MAPPED',\n",
    "    'Others of Concern': 'Displaced->Others of Concern', \n",
    "    'Pendular': 'Displaced->Pendular',\n",
    "    'Permanent': 'Displaced->Permanent', \n",
    "    'Refugees': 'Displaced->Refugees', \n",
    "    'Returnees': 'Displaced->Returnees', \n",
    "    'Stateless': 'Displaced->Stateless'\n",
    "}"
   ]
  },
  {
   "cell_type": "code",
   "execution_count": 20,
   "metadata": {},
   "outputs": [],
   "source": [
    "def custom_eval(x):\n",
    "    if type(x)==list:\n",
    "        return x\n",
    "    else:\n",
    "        return literal_eval(x)\n",
    "    \n",
    "full_data['affected_groups_level_3_nona'] = full_data['affected_groups_level_3'].apply(\n",
    "    lambda x: [] if str(x)=='nan' else x\n",
    ")\n",
    "full_data['affected_groups_levels_2_3'] = full_data['affected_groups_level_3_nona'].\\\n",
    "apply(\n",
    "    lambda x: [affected_groups_level_2_3_merger[item] for item in custom_eval(x) if item!='None']\n",
    ")"
   ]
  },
  {
   "cell_type": "code",
   "execution_count": null,
   "metadata": {},
   "outputs": [],
   "source": []
  },
  {
   "cell_type": "code",
   "execution_count": null,
   "metadata": {},
   "outputs": [],
   "source": []
  },
  {
   "cell_type": "code",
   "execution_count": 21,
   "metadata": {},
   "outputs": [],
   "source": [
    "def flatten(t):\n",
    "    return [item for sublist in t for item in sublist]"
   ]
  },
  {
   "cell_type": "code",
   "execution_count": null,
   "metadata": {},
   "outputs": [],
   "source": []
  },
  {
   "cell_type": "code",
   "execution_count": 22,
   "metadata": {},
   "outputs": [
    {
     "data": {
      "text/plain": [
       "\"np.unique(flatten(full_data.affected_groups_level_0.dropna().apply(literal_eval).tolist()))\\nnp.unique(flatten(full_data.affected_groups_level_1.dropna().apply(literal_eval).tolist()))\\nnp.unique(flatten(full_data.affected_groups_level_2.dropna().apply(literal_eval).tolist()))\\nnp.unique(flatten(full_data['affected_groups_levels_2_3'].apply(custom_eval).tolist()))\""
      ]
     },
     "execution_count": 22,
     "metadata": {},
     "output_type": "execute_result"
    }
   ],
   "source": [
    "\"\"\"np.unique(flatten(full_data.affected_groups_level_0.dropna().apply(literal_eval).tolist()))\n",
    "np.unique(flatten(full_data.affected_groups_level_1.dropna().apply(literal_eval).tolist()))\n",
    "np.unique(flatten(full_data.affected_groups_level_2.dropna().apply(literal_eval).tolist()))\n",
    "np.unique(flatten(full_data['affected_groups_levels_2_3'].apply(custom_eval).tolist()))\"\"\""
   ]
  },
  {
   "cell_type": "code",
   "execution_count": null,
   "metadata": {},
   "outputs": [],
   "source": []
  },
  {
   "cell_type": "code",
   "execution_count": null,
   "metadata": {},
   "outputs": [],
   "source": []
  },
  {
   "cell_type": "code",
   "execution_count": null,
   "metadata": {},
   "outputs": [],
   "source": []
  },
  {
   "cell_type": "code",
   "execution_count": null,
   "metadata": {},
   "outputs": [],
   "source": []
  },
  {
   "cell_type": "code",
   "execution_count": 23,
>>>>>>> dc543d71
   "metadata": {},
   "outputs": [],
   "source": [
    "train_val_full = full_data[~full_data.entry_id.isin(test_data.entry_id)]\n"
   ]
  },
  {
   "cell_type": "code",
<<<<<<< HEAD
   "execution_count": 15,
=======
   "execution_count": 24,
>>>>>>> dc543d71
   "metadata": {},
   "outputs": [],
   "source": [
    "fr_df = train_val_full[['entry_id', 'translation_fr']]\\\n",
    "        .rename(columns={'translation_fr':'excerpt'}).dropna()\n",
    "en_df = train_val_full[['entry_id', 'translation_en']]\\\n",
    "        .rename(columns={'translation_en':'excerpt'}).dropna()\n",
    "es_df = train_val_full[['entry_id', 'translation_es']]\\\n",
    "        .rename(columns={'translation_es':'excerpt'}).dropna()\n",
    "\n",
    "augmented_data = pd.concat([en_df, fr_df, es_df])"
   ]
  },
  {
   "cell_type": "code",
<<<<<<< HEAD
   "execution_count": 16,
=======
   "execution_count": 25,
>>>>>>> dc543d71
   "metadata": {},
   "outputs": [],
   "source": [
    "augmented_data = pd.merge(\n",
    "    right=train_val_full.drop(columns=[\n",
    "        'excerpt', 'translation_en', 'translation_fr', 'translation_es']\n",
    "                           ),\n",
    "    left=augmented_data[['entry_id', 'excerpt']],\n",
    "    on='entry_id',\n",
    "    how='right'\n",
    ")"
   ]
  },
  {
   "cell_type": "code",
<<<<<<< HEAD
   "execution_count": 17,
=======
   "execution_count": 26,
>>>>>>> dc543d71
   "metadata": {},
   "outputs": [],
   "source": [
    "train_val_df = pd.concat([train_val_full, augmented_data]).drop(columns=[\n",
    "        'translation_en', 'translation_fr', 'translation_es', 'lang']\n",
    "                           )"
   ]
  },
  {
   "cell_type": "code",
   "execution_count": null,
   "metadata": {},
   "outputs": [],
   "source": []
  },
  {
   "cell_type": "code",
   "execution_count": 27,
   "metadata": {},
   "outputs": [],
   "source": [
    "train_val_df.to_csv(os.path.join(DATA_PATH, 'new_columns_train_val.csv'), index=None)"
   ]
  },
  {
   "cell_type": "code",
<<<<<<< HEAD
   "execution_count": 19,
   "metadata": {},
   "outputs": [
    {
     "data": {
      "text/plain": [
       "Index(['entry_id', 'excerpt', 'analysis_framework_id', 'lead_id', 'project_id',\n",
       "       'verified', 'sectors', 'subpillars_2d', 'subpillars_1d', 'geo_location',\n",
       "       'specific_needs_groups', 'severity', 'info_date', 'reliability',\n",
       "       'affected_groups_level_0', 'affected_groups_level_1',\n",
       "       'affected_groups_level_2', 'affected_groups_level_3', 'age', 'gender',\n",
       "       'source_type', 'url', 'website', 'present_prim_tags', 'pillars_1d',\n",
       "       'pillars_2d', 'impact_capresp_humcond', 'need_intervention_risk',\n",
       "       'context_covid', 'displacement_shockevent',\n",
       "       'access_infcom_casualities'],\n",
       "      dtype='object')"
      ]
     },
     "execution_count": 19,
     "metadata": {},
     "output_type": "execute_result"
    }
   ],
   "source": [
    "train_val_df.columns"
   ]
  },
  {
   "cell_type": "code",
   "execution_count": 23,
=======
   "execution_count": null,
   "metadata": {},
   "outputs": [],
   "source": []
  },
  {
   "cell_type": "code",
   "execution_count": 28,
>>>>>>> dc543d71
   "metadata": {},
   "outputs": [],
   "source": [
    "test_df = full_data[full_data.entry_id.isin(test_data.entry_id)].drop(\n",
    "    columns=['translation_en', 'translation_fr', 'translation_es']\n",
    ")\n",
    "test_df['gender_snorkel'] = test_df['gender']\n",
    "test_df.to_csv(os.path.join(DATA_PATH, 'new_columns_test_v0.7.1.csv'), index=None)"
   ]
  },
  {
   "cell_type": "code",
   "execution_count": 33,
   "metadata": {},
   "outputs": [
    {
     "data": {
      "text/plain": [
       "(422353, 36)"
      ]
     },
     "execution_count": 33,
     "metadata": {},
     "output_type": "execute_result"
    }
   ],
   "source": [
    "train_val_df.shape"
   ]
  },
  {
   "cell_type": "code",
   "execution_count": 34,
   "metadata": {},
   "outputs": [
    {
     "data": {
      "text/plain": [
       "(17202, 37)"
      ]
     },
     "execution_count": 34,
     "metadata": {},
     "output_type": "execute_result"
    }
   ],
   "source": [
    "test_df.shape"
   ]
  },
  {
   "cell_type": "code",
   "execution_count": 36,
   "metadata": {},
   "outputs": [
    {
     "data": {
      "text/plain": [
       "Index(['entry_id', 'gender_snorkel', 'excerpt', 'analysis_framework_id',\n",
       "       'lead_id', 'project_id', 'verified', 'sectors', 'subpillars_2d',\n",
       "       'subpillars_1d', 'geo_location', 'specific_needs_groups', 'severity',\n",
       "       'info_date', 'reliability', 'affected_groups_level_0',\n",
       "       'affected_groups_level_1', 'affected_groups_level_2',\n",
       "       'affected_groups_level_3', 'age', 'gender', 'source_type', 'url',\n",
       "       'website', 'present_prim_tags', 'pillars_1d', 'pillars_2d',\n",
       "       'subpillars_2d_part1', 'subpillars_2d_part2', 'subpillars_1d_part1',\n",
       "       'subpillars_1d_part2', 'subpillars_1d_part3', 'affected_groups',\n",
       "       'present_sec_tags', 'affected_groups_level_3_nona',\n",
       "       'affected_groups_levels_2_3'],\n",
       "      dtype='object')"
      ]
     },
     "execution_count": 36,
     "metadata": {},
     "output_type": "execute_result"
    }
   ],
   "source": [
    "train_val_df.columns"
   ]
  },
  {
   "cell_type": "code",
   "execution_count": 32,
   "metadata": {},
   "outputs": [
    {
     "data": {
      "text/plain": [
       "0"
      ]
     },
     "execution_count": 32,
     "metadata": {},
     "output_type": "execute_result"
    }
   ],
   "source": []
  },
  {
   "cell_type": "code",
   "execution_count": 18,
   "metadata": {},
   "outputs": [
    {
     "data": {
      "text/plain": [
       "{'Capacities & Response': 21492,\n",
       " 'Humanitarian Conditions': 46467,\n",
       " 'At Risk': 11245,\n",
       " 'Impact': 35473,\n",
       " 'Priority Needs': 3538,\n",
       " 'Priority Interventions': 5946,\n",
       " 'NOT_MAPPED': 20044}"
      ]
     },
     "execution_count": 18,
     "metadata": {},
     "output_type": "execute_result"
    }
   ],
   "source": [
    "dict(Counter(flatten(full_data.pillars_2d)))"
   ]
  },
  {
   "cell_type": "code",
   "execution_count": null,
   "metadata": {},
   "outputs": [],
   "source": []
  }
 ],
 "metadata": {
  "kernelspec": {
   "display_name": "python3.8-pp",
   "language": "python",
   "name": "python3.8-pp"
  },
  "language_info": {
   "codemirror_mode": {
    "name": "ipython",
    "version": 3
   },
   "file_extension": ".py",
   "mimetype": "text/x-python",
   "name": "python",
   "nbconvert_exporter": "python",
   "pygments_lexer": "ipython3",
   "version": "3.8.10"
  }
 },
 "nbformat": 4,
 "nbformat_minor": 4
}<|MERGE_RESOLUTION|>--- conflicted
+++ resolved
@@ -2,11 +2,7 @@
  "cells": [
   {
    "cell_type": "code",
-<<<<<<< HEAD
-   "execution_count": 2,
-=======
    "execution_count": 1,
->>>>>>> dc543d71
    "metadata": {},
    "outputs": [],
    "source": [
@@ -19,11 +15,7 @@
   },
   {
    "cell_type": "code",
-<<<<<<< HEAD
-   "execution_count": 3,
-=======
    "execution_count": 2,
->>>>>>> dc543d71
    "metadata": {},
    "outputs": [],
    "source": [
@@ -34,24 +26,15 @@
   },
   {
    "cell_type": "code",
-<<<<<<< HEAD
-   "execution_count": 5,
-=======
    "execution_count": 3,
->>>>>>> dc543d71
    "metadata": {},
    "outputs": [
     {
      "name": "stderr",
      "output_type": "stream",
      "text": [
-<<<<<<< HEAD
-      "/home/nico/anaconda3/envs/pp/lib/python3.8/site-packages/IPython/core/interactiveshell.py:3331: DtypeWarning: Columns (5) have mixed types.Specify dtype option on import or set low_memory=False.\n",
-      "  exec(code_obj, self.user_global_ns, self.user_ns)\n"
-=======
       "/home/selim/anaconda3/lib/python3.8/site-packages/IPython/core/interactiveshell.py:3146: DtypeWarning: Columns (5) have mixed types.Specify dtype option on import or set low_memory=False.\n",
       "  has_raised = await self.run_ast_nodes(code_ast.body, cell_name,\n"
->>>>>>> dc543d71
      ]
     }
    ],
@@ -66,9 +49,6 @@
   },
   {
    "cell_type": "code",
-<<<<<<< HEAD
-   "execution_count": 6,
-=======
    "execution_count": null,
    "metadata": {},
    "outputs": [],
@@ -136,7 +116,6 @@
   {
    "cell_type": "code",
    "execution_count": 7,
->>>>>>> dc543d71
    "metadata": {},
    "outputs": [],
    "source": [
@@ -147,9 +126,6 @@
   },
   {
    "cell_type": "code",
-<<<<<<< HEAD
-   "execution_count": 7,
-=======
    "execution_count": 8,
    "metadata": {},
    "outputs": [
@@ -172,7 +148,6 @@
   {
    "cell_type": "code",
    "execution_count": 9,
->>>>>>> dc543d71
    "metadata": {},
    "outputs": [],
    "source": [
@@ -183,11 +158,7 @@
   },
   {
    "cell_type": "code",
-<<<<<<< HEAD
-   "execution_count": 8,
-=======
    "execution_count": 10,
->>>>>>> dc543d71
    "metadata": {},
    "outputs": [],
    "source": [
@@ -198,11 +169,7 @@
   },
   {
    "cell_type": "code",
-<<<<<<< HEAD
-   "execution_count": 9,
-=======
    "execution_count": 11,
->>>>>>> dc543d71
    "metadata": {},
    "outputs": [],
    "source": [
@@ -223,11 +190,7 @@
   },
   {
    "cell_type": "code",
-<<<<<<< HEAD
-   "execution_count": 10,
-=======
    "execution_count": 12,
->>>>>>> dc543d71
    "metadata": {},
    "outputs": [],
    "source": [
@@ -252,11 +215,7 @@
   },
   {
    "cell_type": "code",
-<<<<<<< HEAD
-   "execution_count": 11,
-=======
    "execution_count": 13,
->>>>>>> dc543d71
    "metadata": {},
    "outputs": [],
    "source": [
@@ -280,11 +239,7 @@
   },
   {
    "cell_type": "code",
-<<<<<<< HEAD
-   "execution_count": 12,
-=======
    "execution_count": 14,
->>>>>>> dc543d71
    "metadata": {},
    "outputs": [],
    "source": [
@@ -309,11 +264,7 @@
   },
   {
    "cell_type": "code",
-<<<<<<< HEAD
-   "execution_count": 13,
-=======
    "execution_count": 15,
->>>>>>> dc543d71
    "metadata": {},
    "outputs": [],
    "source": [
@@ -339,9 +290,6 @@
   },
   {
    "cell_type": "code",
-<<<<<<< HEAD
-   "execution_count": 14,
-=======
    "execution_count": 16,
    "metadata": {},
    "outputs": [],
@@ -514,7 +462,6 @@
   {
    "cell_type": "code",
    "execution_count": 23,
->>>>>>> dc543d71
    "metadata": {},
    "outputs": [],
    "source": [
@@ -523,11 +470,7 @@
   },
   {
    "cell_type": "code",
-<<<<<<< HEAD
-   "execution_count": 15,
-=======
    "execution_count": 24,
->>>>>>> dc543d71
    "metadata": {},
    "outputs": [],
    "source": [
@@ -543,11 +486,7 @@
   },
   {
    "cell_type": "code",
-<<<<<<< HEAD
-   "execution_count": 16,
-=======
    "execution_count": 25,
->>>>>>> dc543d71
    "metadata": {},
    "outputs": [],
    "source": [
@@ -563,11 +502,7 @@
   },
   {
    "cell_type": "code",
-<<<<<<< HEAD
-   "execution_count": 17,
-=======
    "execution_count": 26,
->>>>>>> dc543d71
    "metadata": {},
    "outputs": [],
    "source": [
@@ -594,38 +529,6 @@
   },
   {
    "cell_type": "code",
-<<<<<<< HEAD
-   "execution_count": 19,
-   "metadata": {},
-   "outputs": [
-    {
-     "data": {
-      "text/plain": [
-       "Index(['entry_id', 'excerpt', 'analysis_framework_id', 'lead_id', 'project_id',\n",
-       "       'verified', 'sectors', 'subpillars_2d', 'subpillars_1d', 'geo_location',\n",
-       "       'specific_needs_groups', 'severity', 'info_date', 'reliability',\n",
-       "       'affected_groups_level_0', 'affected_groups_level_1',\n",
-       "       'affected_groups_level_2', 'affected_groups_level_3', 'age', 'gender',\n",
-       "       'source_type', 'url', 'website', 'present_prim_tags', 'pillars_1d',\n",
-       "       'pillars_2d', 'impact_capresp_humcond', 'need_intervention_risk',\n",
-       "       'context_covid', 'displacement_shockevent',\n",
-       "       'access_infcom_casualities'],\n",
-       "      dtype='object')"
-      ]
-     },
-     "execution_count": 19,
-     "metadata": {},
-     "output_type": "execute_result"
-    }
-   ],
-   "source": [
-    "train_val_df.columns"
-   ]
-  },
-  {
-   "cell_type": "code",
-   "execution_count": 23,
-=======
    "execution_count": null,
    "metadata": {},
    "outputs": [],
@@ -634,7 +537,6 @@
   {
    "cell_type": "code",
    "execution_count": 28,
->>>>>>> dc543d71
    "metadata": {},
    "outputs": [],
    "source": [
@@ -770,9 +672,9 @@
  ],
  "metadata": {
   "kernelspec": {
-   "display_name": "python3.8-pp",
+   "display_name": "Python 3",
    "language": "python",
-   "name": "python3.8-pp"
+   "name": "python3"
   },
   "language_info": {
    "codemirror_mode": {
@@ -784,7 +686,7 @@
    "name": "python",
    "nbconvert_exporter": "python",
    "pygments_lexer": "ipython3",
-   "version": "3.8.10"
+   "version": "3.8.5"
   }
  },
  "nbformat": 4,
