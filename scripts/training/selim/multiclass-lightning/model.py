--- conflicted
+++ resolved
@@ -65,12 +65,13 @@
         )
         output = F.selu(output.last_hidden_state)
         output = self.l0_dropout(output)
-        #output = self.l0_norm(output)
+        # output = self.l0_norm(output)
         output = F.selu(self.l1(output))
         output = self.l1_dropout(output)
-        #output = self.l1_norm(output)
+        # output = self.l1_norm(output)
         output = self.l2(output)
         return output[:, 0, :]
+
 
 class FocalLoss(nn.Module):
     def __init__(self, alpha=0.3, gamma=1.5):
@@ -81,16 +82,12 @@
     def forward(self, outputs, targets, class_weights=None):
 
         if class_weights is not None:
-            BCE_loss = F.binary_cross_entropy_with_logits(
-                outputs, targets, reduce=False
-            )
+            BCE_loss = F.binary_cross_entropy_with_logits(outputs, targets, reduce=False)
         else:
-            BCE_loss = F.binary_cross_entropy_with_logits(
-                outputs, targets, reduce=False
-            )
+            BCE_loss = F.binary_cross_entropy_with_logits(outputs, targets, reduce=False)
 
         pt = torch.exp(-BCE_loss)
-        F_loss = self.alpha * (1-pt)**self.gamma * BCE_loss
+        F_loss = self.alpha * (1 - pt) ** self.gamma * BCE_loss
 
         return torch.sum(F_loss)
 
@@ -160,9 +157,7 @@
 
     def training_step(self, batch, batch_idx):
         outputs = self(batch)
-        train_loss = self.Focal_loss(
-            outputs, batch["targets"], class_weights=self.weight_classes
-        )
+        train_loss = self.Focal_loss(outputs, batch["targets"], class_weights=self.weight_classes)
 
         self.log("train_loss", train_loss.item(), prog_bar=True)
         return train_loss
@@ -170,9 +165,7 @@
     def validation_step(self, batch, batch_idx):
         outputs = self(batch)
 
-        val_loss = self.Focal_loss(
-            outputs, batch["targets"]
-        )
+        val_loss = self.Focal_loss(outputs, batch["targets"])
 
         self.log(
             "val_loss",
@@ -230,7 +223,7 @@
             nb_data_in_class = self.targets.apply(lambda x: tag in (x)).sum()
             number_data_classes.append(nb_data_in_class)
         weights = compute_weights(number_data_classes, self.targets.shape[0])
-        #weights = [weight if weight < 1 else weight ** 2 for weight in weights]
+        # weights = [weight if weight < 1 else weight ** 2 for weight in weights]
         return weights
 
     def get_loaders(self, dataset, params, tagname_to_tagid, tokenizer, max_len: int = 128):
@@ -368,56 +361,11 @@
                 if score >= max_score:
                     max_score = score
                     max_threshold = thresholds_list[i]
-            
+
             optimal_scores.append(max_score)
 
             optimal_thresholds_dict[list(self.tagname_to_tagid.keys())[j]] = max_threshold
 
         self.optimal_thresholds = optimal_thresholds_dict
 
-<<<<<<< HEAD
-    def get_tot_f1_score(
-        self, testing_excerpt, groundtruth, multiclass_bool, keep_neg_examples_bool
-    ):
-        """
-        INPUTS:
-            preds: List[List[str]]: list containing list of predicted tags for each entry
-            groundtruth: List[List[str]]: list containing list of true tags for each entry
-            subtags: subtags list, sorted by alphabetical order
-        OUTPUTS:
-            pd.DataFrame: rows: subtags, column: precision, recall, f1_score
-        """
-        preds_ratios = self.custom_predict(testing_excerpt, testing=True)
-        output_col = []
-        for one_sent in preds_ratios:
-
-            if not multiclass_bool:
-                preds_one_sent = [
-                    item
-                    for item, ratio in one_sent.items()
-                    if ratio == max(list(one_sent.values()))
-                ]
-            else:
-                preds_one_sent = [item for item, ratio in one_sent.items() if ratio >= 1]
-                if not keep_neg_examples_bool and len(preds_one_sent) == 0:
-                    preds_one_sent = [
-                        item
-                        for item, ratio in one_sent.items()
-                        if ratio == max(list(one_sent.values()))
-                    ]
-
-            output_col.append(preds_one_sent)
-
-        subtags = list(self.tagname_to_tagid.keys())
-        nb_subtags = len(subtags)
-        id_to_tag = {i: subtags[i] for i in range(nb_subtags)}
-
-        groundtruth = get_flat_labels(groundtruth, id_to_tag, nb_subtags)
-        preds = get_flat_labels(output_col, id_to_tag, nb_subtags)
-
-        f1_score_tot = np.round(metrics.f1_score(groundtruth, preds, average="macro"), 3)
-
-        return f1_score_tot
-=======
-        return np.mean(optimal_scores) 
->>>>>>> dc543d71
+        return np.mean(optimal_scores)